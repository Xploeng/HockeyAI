--- conflicted
+++ resolved
@@ -26,7 +26,6 @@
         return torch.max(q_values, dim=1).values.detach().numpy()
 
 
-<<<<<<< HEAD
 class DuelingQNetwork(torch.nn.Module):
     def __init__(self, n_actions, n_observations, hidden_size):
         super().__init__()
@@ -60,6 +59,43 @@
         q_values = value + (advantage - advantage.mean(dim=-1, keepdim=True))
 
         return q_values
+
+
+class Critic(nn.Module):
+    def __init__(self, input_size, hidden_size, output_size):
+        super().__init__()
+        self.linear1 = nn.Linear(input_size, hidden_size)
+        self.linear2 = nn.Linear(hidden_size, hidden_size)
+        self.linear3 = nn.Linear(hidden_size, output_size)
+
+    def forward(self, state, action):
+        """
+        Params state and actions are torch tensors
+        """
+        x = torch.cat([state, action], 1)
+        x = F.relu(self.linear1(x))
+        x = F.relu(self.linear2(x))
+        x = self.linear3(x)
+
+        return x
+
+
+class Actor(nn.Module):
+    def __init__(self, input_size, hidden_size, output_size, learning_rate=3e-4):
+        super().__init__()
+        self.linear1 = nn.Linear(input_size, hidden_size)
+        self.linear2 = nn.Linear(hidden_size, hidden_size)
+        self.linear3 = nn.Linear(hidden_size, output_size)
+
+    def forward(self, state):
+        """
+        Param state is a torch tensor
+        """
+        x = F.relu(self.linear1(state))
+        x = F.relu(self.linear2(x))
+        x = torch.tanh(self.linear3(x))
+
+        return x
 
     def max_q(self, observations):
         # compute the maximal Q-value
@@ -187,51 +223,10 @@
         for module in self.children():
             if hasattr(module, "reset_noise"):
                 module.reset_noise()
-=======
-class Critic(nn.Module):
-    def __init__(self, input_size, hidden_size, output_size):
-        super().__init__()
-        self.linear1 = nn.Linear(input_size, hidden_size)
-        self.linear2 = nn.Linear(hidden_size, hidden_size)
-        self.linear3 = nn.Linear(hidden_size, output_size)
-
-    def forward(self, state, action):
-        """
-        Params state and actions are torch tensors
-        """
-        x = torch.cat([state, action], 1)
-        x = F.relu(self.linear1(x))
-        x = F.relu(self.linear2(x))
-        x = self.linear3(x)
-
-        return x
-
-
-class Actor(nn.Module):
-    def __init__(self, input_size, hidden_size, output_size, learning_rate=3e-4):
-        super().__init__()
-        self.linear1 = nn.Linear(input_size, hidden_size)
-        self.linear2 = nn.Linear(hidden_size, hidden_size)
-        self.linear3 = nn.Linear(hidden_size, output_size)
-
-    def forward(self, state):
-        """
-        Param state is a torch tensor
-        """
-        x = F.relu(self.linear1(state))
-        x = F.relu(self.linear2(x))
-        x = torch.tanh(self.linear3(x))
-
-        return x
->>>>>>> 41de8916
-
-    def max_q(self, observations):
-        # compute the maximal Q-value
-        # Complete this
-        observations = torch.from_numpy(observations.astype(np.float32))
-        q_values = self.forward(observations)
-<<<<<<< HEAD
-        return torch.max(q_values, dim=1).values[0].detach().numpy()
-=======
-        return torch.max(q_values, dim=1).values.detach().numpy()
->>>>>>> 41de8916
+
+    def max_q(self, observations):
+        # compute the maximal Q-value
+        # Complete this
+        observations = torch.from_numpy(observations.astype(np.float32))
+        q_values = self.forward(observations)
+        return torch.max(q_values, dim=1).values[0].detach().numpy()