--- conflicted
+++ resolved
@@ -3,15 +3,9 @@
 defaults:
   - override /env: hockey-vs-tdmpc
 
-<<<<<<< HEAD
-agent: 'sac_hockey_bot_play_v0'
-
-episodes: 10
-=======
 agent: 'sac_hockey'
 
 episodes: 50
->>>>>>> 700d3323
 episode_max_steps: 200
 show_figures: True
 hockey : True
