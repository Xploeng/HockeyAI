import os
import sys
import gymnasium as gym
import hydra
import numpy as np
import torch
import torch.utils.tensorboard as tb

from gymnasium import spaces
from omegaconf import DictConfig
from tqdm import tqdm


sys.path.append("src/")
from agents import Agent
from utils.helper import DiscreteActionWrapper, load_checkpoint, save_checkpoint

<<<<<<< HEAD
    device = torch.device(cfg.device)
    print(f"\nDevice: {device}")
    print(f"Environment: {cfg.env}")
    print(f"Agent: {cfg.agent.name} of type {cfg.agent._target_}")
=======
>>>>>>> 41de8916

def initialize_environment(cfg: DictConfig) -> gym.Env:
    env = gym.make(cfg.env)
    env = gym.wrappers.RecordEpisodeStatistics(env)

    # Check if env continuous and agent not continuous -> wrap env
    agent_continuous = cfg.agent.requires_continues_action_space
    if isinstance(env.action_space, spaces.Box) and not agent_continuous:
        env = DiscreteActionWrapper(env, bins=cfg.agent.bins)
    elif isinstance(env.action_space, spaces.Discrete) and agent_continuous:
        raise ValueError(
            f"Agent requires a continuous action space, but {cfg.env} has a discrete action space.",
        )
    return env


def initialize_agent(cfg: DictConfig, env: gym.Env, device: torch.device, checkpoint_path: str) -> Agent:
    agent_continuous = cfg.agent.requires_continues_action_space
    env_continuous = isinstance(env.action_space, spaces.Box)
    if agent_continuous and not env_continuous:
        raise ValueError(
            "The agent requires a continuous action space, but the environment has a discrete one."
            )

    agent: Agent = hydra.utils.instantiate(
        config=cfg.agent,
        env=env,
        device=device,
<<<<<<< HEAD
        episodes=cfg.training.episodes,
=======
        recursive=False,
>>>>>>> 41de8916
    )

    start_episode = load_checkpoint(cfg, agent, checkpoint_path, device)

    return agent, start_episode

@hydra.main(config_path="../configs/", config_name="config", version_base=None)
def run_training(cfg: DictConfig):
    """
    Orchestrates the training process for the specified number of episodes.

    Args:
        cfg (object): Configuration object containing training parameters.
        agent (object): The agent to train.
        env (object): The environment in which the agent operates.
        device (str): The device for computation (CPU/GPU).

    Returns:
        None
    """
    writer = tb.SummaryWriter(log_dir=os.path.join("src/outputs", cfg.agent.name, "tensorboard"))

    if cfg.seed:
        np.random.seed(cfg.seed)
        torch.manual_seed(cfg.seed)

    device = torch.device(cfg.device)
    print(f"Using device: {device}")

    checkpoint_path = os.path.join(
        "src/outputs",
        cfg.agent.name,
        "checkpoints",
        f"{cfg.agent.name}_last.ckpt",
    )

    env = initialize_environment(cfg)
    agent, start_episode = initialize_agent(cfg, env, device, checkpoint_path)

<<<<<<< HEAD
        # Initialize the environment and get its state
        state, info = env.reset()
        state = torch.tensor(state, dtype=torch.float32, device=device).unsqueeze(0)
        done = False
        while not done:
            action = agent.select_action(state)
            observation, reward, terminated, truncated, _ = env.step(action.item())
            reward = torch.tensor([reward], device=device)
            done = terminated or truncated

            if terminated:
                next_state = None
            else:
                next_state = torch.tensor(
                    observation,
                    dtype=torch.float32,
                    device=device,
                ).unsqueeze(0)

            # Store the transition in memory
            agent.record(state, action, next_state, reward, done)

            # Move to the next state
            state = next_state

            # Perform one step of the optimization (on the policy network)
            agent.optimize(**cfg.training, episode=episode)

            loss = agent.losses[-1] if len(agent.losses) > 0 else 0
            writer.add_scalar(
                tag="Loss",
                scalar_value=loss,
                global_step=agent.steps_done,
            )
        # Write checkpoint to file, using a separate thread
        if cfg.training.save_agent and episode % cfg.training.save_interval == 0:
            agent_cp, optimizer_cp = deepcopy(agent), deepcopy(optimizer)
            thread = threading.Thread(
                target=write_checkpoint,
                args=(agent_cp, optimizer_cp, episode, checkpoint_path),
            )
            thread.start()
    try:
        thread.join()
        writer.flush()
        writer.close()
        env.close()
    except NameError:
        pass
=======
    print(f"Starting training from episode {start_episode} to {start_episode + cfg.agent.training.episodes}")
    for episode in tqdm(range(start_episode, start_episode + cfg.agent.training.episodes)):
        episode += start_episode

        agent.train_episode()

        loss = agent.losses[-1] if agent.losses else 0
        writer.add_scalar("Loss", loss, global_step=agent.steps_done)
        writer.add_scalar("Episode", episode, global_step=agent.steps_done)

        if cfg.agent.training.save_agent and episode % cfg.agent.training.save_interval == 0:
            save_checkpoint(agent, checkpoint_path, episode)

    writer.flush()
    writer.close()
    env.close()
>>>>>>> 41de8916


if __name__ == "__main__":
    run_training()<|MERGE_RESOLUTION|>--- conflicted
+++ resolved
@@ -15,13 +15,6 @@
 from agents import Agent
 from utils.helper import DiscreteActionWrapper, load_checkpoint, save_checkpoint
 
-<<<<<<< HEAD
-    device = torch.device(cfg.device)
-    print(f"\nDevice: {device}")
-    print(f"Environment: {cfg.env}")
-    print(f"Agent: {cfg.agent.name} of type {cfg.agent._target_}")
-=======
->>>>>>> 41de8916
 
 def initialize_environment(cfg: DictConfig) -> gym.Env:
     env = gym.make(cfg.env)
@@ -42,24 +35,19 @@
     agent_continuous = cfg.agent.requires_continues_action_space
     env_continuous = isinstance(env.action_space, spaces.Box)
     if agent_continuous and not env_continuous:
-        raise ValueError(
-            "The agent requires a continuous action space, but the environment has a discrete one."
-            )
+        raise ValueError("The agent requires a continuous action space, but the environment has a discrete one.")
 
     agent: Agent = hydra.utils.instantiate(
         config=cfg.agent,
         env=env,
         device=device,
-<<<<<<< HEAD
-        episodes=cfg.training.episodes,
-=======
         recursive=False,
->>>>>>> 41de8916
     )
 
     start_episode = load_checkpoint(cfg, agent, checkpoint_path, device)
 
     return agent, start_episode
+
 
 @hydra.main(config_path="../configs/", config_name="config", version_base=None)
 def run_training(cfg: DictConfig):
@@ -94,57 +82,6 @@
     env = initialize_environment(cfg)
     agent, start_episode = initialize_agent(cfg, env, device, checkpoint_path)
 
-<<<<<<< HEAD
-        # Initialize the environment and get its state
-        state, info = env.reset()
-        state = torch.tensor(state, dtype=torch.float32, device=device).unsqueeze(0)
-        done = False
-        while not done:
-            action = agent.select_action(state)
-            observation, reward, terminated, truncated, _ = env.step(action.item())
-            reward = torch.tensor([reward], device=device)
-            done = terminated or truncated
-
-            if terminated:
-                next_state = None
-            else:
-                next_state = torch.tensor(
-                    observation,
-                    dtype=torch.float32,
-                    device=device,
-                ).unsqueeze(0)
-
-            # Store the transition in memory
-            agent.record(state, action, next_state, reward, done)
-
-            # Move to the next state
-            state = next_state
-
-            # Perform one step of the optimization (on the policy network)
-            agent.optimize(**cfg.training, episode=episode)
-
-            loss = agent.losses[-1] if len(agent.losses) > 0 else 0
-            writer.add_scalar(
-                tag="Loss",
-                scalar_value=loss,
-                global_step=agent.steps_done,
-            )
-        # Write checkpoint to file, using a separate thread
-        if cfg.training.save_agent and episode % cfg.training.save_interval == 0:
-            agent_cp, optimizer_cp = deepcopy(agent), deepcopy(optimizer)
-            thread = threading.Thread(
-                target=write_checkpoint,
-                args=(agent_cp, optimizer_cp, episode, checkpoint_path),
-            )
-            thread.start()
-    try:
-        thread.join()
-        writer.flush()
-        writer.close()
-        env.close()
-    except NameError:
-        pass
-=======
     print(f"Starting training from episode {start_episode} to {start_episode + cfg.agent.training.episodes}")
     for episode in tqdm(range(start_episode, start_episode + cfg.agent.training.episodes)):
         episode += start_episode
@@ -161,7 +98,6 @@
     writer.flush()
     writer.close()
     env.close()
->>>>>>> 41de8916
 
 
 if __name__ == "__main__":
