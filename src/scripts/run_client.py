--- conflicted
+++ resolved
@@ -84,16 +84,10 @@
             device=self.device,
             recursive=False,
         )
-<<<<<<< HEAD
-        cfg.agent.training.continue_training = True
-        # Load the checkpoint
-        checkpoint_path = "/Users/ericnazarenus/Library/Mobile Documents/com~apple~CloudDocs/Uni/WS2024/Reinforcement Learning/HockeyAI/src/outputs/rainbow_hockey_bot_0/checkpoints/rainbow_hockey_bot_last.ckpt"
-=======
 
         # Load the checkpoint
         checkpoint_path = "/Users/ericnazarenus/Library/Mobile Documents/com~apple~CloudDocs/Uni/WS2024/Reinforcement Learning/HockeyAI/src/outputs/rainbow_hockey_bot_composite/checkpoints/rainbow_hockey_bot_composite_last.ckpt"
         cfg.agent.training.continue_training = True
->>>>>>> 700d3323
         if os.path.exists(checkpoint_path):
             eps = load_checkpoint(cfg, self.rainbow, checkpoint_path, self.device)
             print(f"Loaded checkpoint from {checkpoint_path} eps: {eps}")
@@ -267,119 +261,6 @@
     def on_end_game(self, result: bool, stats: list[float]) -> None:
         text_result = "won" if result else "lost"
         print(f"Game ended: {text_result} with my score: " f"{stats[0]} against the opponent with score: {stats[1]}")
-
-
-class TDMPCHockeyAgent(Agent):
-    """A hockey agent that uses TD-MPC."""
-
-    def __init__(self, config_path: str) -> None:
-        super().__init__()
-        
-        # Initialize device
-        self.device = torch.device("cuda" if torch.cuda.is_available() else "cpu")
-        
-        # Load the config
-        with hydra.initialize(version_base=None, config_path="../configs"):
-            cfg = hydra.compose(config_name=config_path)
-            
-        # Initialize environment
-        self.env = h_env.HockeyEnv()
-        
-        # Force full action space for world model to match training
-        full_action_dim = self.env.action_space.shape[0] # 4 for hockey
-        
-        # Initialize the TDMPC agent with full action dim for world model
-        self.tdmpc = hydra.utils.instantiate(
-            config=cfg.agent,
-            env=self.env,
-            opponent=None,
-            device=self.device,
-            mode='opponent',
-            action_dim=full_action_dim,  # Force full action dimension
-            recursive=False,
-        )
-        
-        # Load the checkpoint
-        checkpoint_path = "/Users/ericnazarenus/Library/Mobile Documents/com~apple~CloudDocs/Uni/WS2024/Reinforcement Learning/HockeyAI/src/outputs/tdmpc_hockey_sac_play/checkpoints/tdmpc_hockey_sac_play_last.ckpt"
-        cfg.agent.training.continue_training = True
-        if os.path.exists(checkpoint_path):
-            eps = load_checkpoint(cfg, self.tdmpc, checkpoint_path, self.device)
-            print(f"Loaded checkpoint from {checkpoint_path} eps: {eps}")
-        else:
-            raise FileNotFoundError(f"No checkpoint found at {checkpoint_path}")
-
-    def get_step(self, observation: list[float]) -> list[float]:
-        state = torch.tensor(observation, dtype=torch.float32, device=self.device)
-        action = self.tdmpc.select_action(state, evaluate=True)
-        return action.tolist()
-
-    def on_start_game(self, game_id) -> None:
-        game_id = uuid.UUID(int=int.from_bytes(game_id, byteorder='big'))
-        print(f"Game started (id: {game_id})")
-
-    def on_end_game(self, result: bool, stats: list[float]) -> None:
-        text_result = "won" if result else "lost"
-        print(
-            f"Game ended: {text_result} with my score: "
-            f"{stats[0]} against the opponent with score: {stats[1]}"
-        )
-
-
-class TDMPCBCLHockeyAgent(Agent):
-    """A hockey agent that uses TD-MPC with Behavioral Cloning."""
-
-    def __init__(self, config_path: str) -> None:
-        super().__init__()
-        
-        # Initialize device
-        self.device = torch.device("cuda" if torch.cuda.is_available() else "cpu")
-        
-        # Load the config
-        with hydra.initialize(version_base=None, config_path="../configs"):
-            cfg = hydra.compose(config_name=config_path)
-            
-        # Initialize environment
-        self.env = h_env.HockeyEnv()
-        full_action_dim = self.env.action_space.shape[0] # 4 for hockey
-
-        # Initialize the TDMPC_BCL agent
-        self.tdmpc_bcl = hydra.utils.instantiate(
-            config=cfg.agent,
-            env=self.env,
-            opponent=None,
-            device=self.device,
-            mode='opponent',
-            action_dim=full_action_dim,  # Force full action dimension
-            recursive=False,
-        )
-        
-        # Load the checkpoint
-        checkpoint_path = "/Users/ericnazarenus/Library/Mobile Documents/com~apple~CloudDocs/Uni/WS2024/Reinforcement Learning/HockeyAI/src/outputs/tdmpc_bcl_hockey_tdmpc_play/checkpoints/tdmpc_bcl_hockey_tdmpc_play_last.ckpt"
-        cfg.agent.training.continue_training = True
-        if os.path.exists(checkpoint_path):
-            load_checkpoint(cfg, self.tdmpc_bcl, checkpoint_path, self.device)
-            print(f"Loaded checkpoint from {checkpoint_path}")
-        else:
-            raise FileNotFoundError(f"No checkpoint found at {checkpoint_path}")
-
-    def get_step(self, observation: list[float]) -> list[float]:        
-        state = torch.tensor(observation, dtype=torch.float32, device=self.device)
-        
-        # Get action from model
-        action = self.tdmpc_bcl.select_action(state, evaluate=True)
-                    
-        return action.tolist()
-
-    def on_start_game(self, game_id) -> None:
-        game_id = uuid.UUID(int=int.from_bytes(game_id, byteorder='big'))
-        print(f"Game started (id: {game_id})")
-
-    def on_end_game(self, result: bool, stats: list[float]) -> None:
-        text_result = "won" if result else "lost"
-        print(
-            f"Game ended: {text_result} with my score: "
-            f"{stats[0]} against the opponent with score: {stats[1]}"
-        )
 
 
 # Function to initialize the agent.  This function is used with `launch_client` below,
@@ -398,11 +279,7 @@
         "--config",
         type=str,
         default="rainbow_hockey_client.yaml",
-<<<<<<< HEAD
-        help="Path to config file for Rainbow/SAC/TDMPC agent.",
-=======
         help="Path to config file for Rainbow/SAC agent.",
->>>>>>> 700d3323
     )
     args = parser.parse_args(agent_args)
 
